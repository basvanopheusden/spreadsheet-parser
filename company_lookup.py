<<<<<<< HEAD
"""Wrappers around OpenAI helpers for fetching and parsing company summaries."""

=======
# Import required so tests can patch company_lookup.openai.OpenAI
>>>>>>> 2d78c4c5
import openai
from spreadsheet_parser import (
    fetch_company_web_info,
    async_fetch_company_web_info,
    parse_llm_response,
)

__all__ = [
    "fetch_company_web_info",
    "async_fetch_company_web_info",
    "parse_llm_response",
]<|MERGE_RESOLUTION|>--- conflicted
+++ resolved
@@ -1,9 +1,6 @@
-<<<<<<< HEAD
 """Wrappers around OpenAI helpers for fetching and parsing company summaries."""
 
-=======
 # Import required so tests can patch company_lookup.openai.OpenAI
->>>>>>> 2d78c4c5
 import openai
 from spreadsheet_parser import (
     fetch_company_web_info,
