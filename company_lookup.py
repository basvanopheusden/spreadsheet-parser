import os
import hashlib
from dataclasses import asdict
from pathlib import Path
from typing import Optional, Union
import json
import re

from parser import Company

import openai


def fetch_company_web_info(
    company: Union[str, Company],
    model: Optional[str] = None,
    *,
    seed: Optional[int] = None,
) -> Optional[str]:
    """Ask an LLM to search the web for company information.

    This stub assumes the model can perform web searches. It sends a prompt to
    the OpenAI API using the ``OPENAI_API_KEY`` environment variable. Callers
    may provide either a company name or a :class:`Company` instance obtained
    from :func:`parser.read_companies_from_csv`. If a dataclass is given, all
    available details are provided to the model.  The default model targets a
    modern GPT-4 version, but callers may override it via the ``model``
    parameter or ``OPENAI_MODEL`` environment variable.
    """
    api_key = os.getenv("OPENAI_API_KEY")
    if not api_key:
        raise EnvironmentError("OPENAI_API_KEY environment variable not set")

    client = openai.OpenAI(api_key=api_key)

    model_name = model or os.getenv("OPENAI_MODEL") or "gpt-4o"

    if seed is None:
        env_seed = os.getenv("OPENAI_SEED")
        if env_seed is not None:
            try:
                seed = int(env_seed)
            except ValueError:
                seed = None

    if isinstance(company, str):
        company_name = company
        csv_details = ""
    else:
        company_name = company.organization_name
        info = asdict(company)
        info.pop("organization_name", None)
        lines = [f"{k.replace('_', ' ').title()}: {v}" for k, v in info.items() if v]
        csv_details = "\n".join(lines)

    prompt = f"Search the web for information about {company_name}. "
    if csv_details:
        prompt += "Here is what we already know from a CSV:\n" + csv_details + "\n"
    prompt += (
        "Summarize the company's business model, data strategy, and likely "
        "stance on interoperability and access legislation. "
<<<<<<< HEAD
        "Rate their support on a scale from 0 (strong opponent) to 1 (strong proponent). "
        "End with a JSON code block containing the key 'supportive' with this number. "
        "For example:\n"
        "```json\n{\"supportive\": 0.8}\n``` "
        "Mozilla and the Electronic Frontier Foundation would be close to 1, "
        "while Meta and Palantir might be near 0."
=======
        "End with a JSON code block containing the key 'stance' and the "
        "model's single-sentence assessment, for example:\n"
        "```json\n{\"stance\": \"supportive\"}\n```"
>>>>>>> 41033f8b
    )

    cache_dir = Path.home() / "llm_cache"
    cache_dir.mkdir(parents=True, exist_ok=True)
    cache_key = hashlib.sha256(
        f"{model_name}\n{prompt}\n{seed}".encode("utf-8")
    ).hexdigest()
    cache_file = cache_dir / f"{cache_key}.txt"
    if cache_file.exists():
        return cache_file.read_text(encoding="utf-8")

    response = client.chat.completions.create(
        model=model_name,
        messages=[
            {
                "role": "system",
                "content": (
                    "You are an assistant that can access web search results "
                    "to provide up-to-date company information."
                ),
            },
            {"role": "user", "content": prompt},
        ],
        **({"seed": seed} if seed is not None else {}),
    )

    message = response.choices[0].message
    if isinstance(message, dict):
        content = message.get("content")
    else:
        content = getattr(message, "content", None)

    if content is not None:
        cache_file.write_text(content, encoding="utf-8")
    return content


async def async_fetch_company_web_info(
    company: Union[str, Company], model: Optional[str] = None
) -> Optional[str]:
    """Asynchronously fetch company info using OpenAI."""
    api_key = os.getenv("OPENAI_API_KEY")
    if not api_key:
        raise EnvironmentError("OPENAI_API_KEY environment variable not set")

    client = openai.AsyncOpenAI(api_key=api_key)

    model_name = model or os.getenv("OPENAI_MODEL") or "gpt-4o"

    if isinstance(company, str):
        company_name = company
        csv_details = ""
    else:
        company_name = company.organization_name
        info = asdict(company)
        info.pop("organization_name", None)
        lines = [f"{k.replace('_', ' ').title()}: {v}" for k, v in info.items() if v]
        csv_details = "\n".join(lines)

    prompt = f"Search the web for information about {company_name}. "
    if csv_details:
        prompt += "Here is what we already know from a CSV:\n" + csv_details + "\n"
    prompt += (
        "Summarize the company's business model, data strategy, and likely "
        "stance on interoperability and access legislation. "
        "Rate their support on a scale from 0 (strong opponent) to 1 (strong proponent). "
        "End with a JSON code block containing the key 'supportive' with this number. "
        "For example:\n"
        "```json\n{\"supportive\": 0.8}\n``` "
        "Mozilla and the Electronic Frontier Foundation would be close to 1, "
        "while Meta and Palantir might be near 0."
    )

    response = await client.chat.completions.create(
        model=model_name,
        messages=[
            {
                "role": "system",
                "content": (
                    "You are an assistant that can access web search results "
                    "to provide up-to-date company information."
                ),
            },
            {"role": "user", "content": prompt},
        ],
    )

    message = response.choices[0].message
    if isinstance(message, dict):
        return message.get("content")
    return getattr(message, "content", None)


def parse_llm_response(response: str) -> Optional[float]:
    """Extract the numeric `supportive` value from the JSON markdown block in the LLM response."""

    if not response:
        return None

    match = re.search(r"```json\s*(\{.*?\})\s*```", response, re.DOTALL)
    if not match:
        return None

    try:
        data = json.loads(match.group(1))
    except json.JSONDecodeError:
        return None

    supportive = data.get("supportive")
    if supportive is None:
        return None

    if isinstance(supportive, (int, float)):
        value = float(supportive)
        if 0.0 <= value <= 1.0:
            return value
        return None

    text = str(supportive).strip().lower()
    if text in {"true", "yes"}:
        return 1.0
    if text in {"false", "no"}:
        return 0.0

    match_num = re.search(r"-?\d*\.?\d+", text)
    if match_num:
        try:
            value = float(match_num.group())
            if 0.0 <= value <= 1.0:
                return value
        except ValueError:
            pass
    return None
<|MERGE_RESOLUTION|>--- conflicted
+++ resolved
@@ -59,18 +59,13 @@
     prompt += (
         "Summarize the company's business model, data strategy, and likely "
         "stance on interoperability and access legislation. "
-<<<<<<< HEAD
         "Rate their support on a scale from 0 (strong opponent) to 1 (strong proponent). "
         "End with a JSON code block containing the key 'supportive' with this number. "
         "For example:\n"
         "```json\n{\"supportive\": 0.8}\n``` "
         "Mozilla and the Electronic Frontier Foundation would be close to 1, "
         "while Meta and Palantir might be near 0."
-=======
-        "End with a JSON code block containing the key 'stance' and the "
-        "model's single-sentence assessment, for example:\n"
-        "```json\n{\"stance\": \"supportive\"}\n```"
->>>>>>> 41033f8b
+
     )
 
     cache_dir = Path.home() / "llm_cache"
