--- conflicted
+++ resolved
@@ -720,9 +720,6 @@
     abstract_path.write_text(abstract or "", encoding="utf-8")
     print(f"Output table saved to {table_path}")
     print(f"Report saved to {report_path}")
-<<<<<<< HEAD
     print(f"Abstract saved to {abstract_path}")
-=======
 
     await client.aclose()
->>>>>>> 6303956d
