--- conflicted
+++ resolved
@@ -55,19 +55,14 @@
 model is specified, it defaults to ``gpt-4o``.
 
 You may provide just the company name or pass a `Company` object returned from
-<<<<<<< HEAD
-`read_companies_from_csv` or `read_companies_from_xlsx`. When a dataclass is
-supplied, all details from the spreadsheet are included in the prompt sent to
-the LLM so that it can give a more informed summary.
-=======
-`read_companies_from_csv`. When a dataclass is supplied, all details from the CSV
+`read_companies_from_csv` or `read_companies_from_xlsx`. 
+When a dataclass is supplied, all details from the CSV
 are included in the prompt sent to the LLM so that it can give a more informed
 summary. Responses are parsed with `parse_llm_response`, which now checks that
 the JSON payload contains `supportive` and `is_business` keys. If either key is
 missing the function returns `None` (or raises when called with
 `raise_on_missing=True`). In all cases the automated results should be reviewed
 manually.
->>>>>>> 65c0ca8a
 ## Lookup Script
 
 For convenience, the repository provides a small CLI script, `lookup_companies.py`,
