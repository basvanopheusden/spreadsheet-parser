--- conflicted
+++ resolved
@@ -244,15 +244,9 @@
     ``is_business_flags`` allows callers to specify whether each row represents
     a for-profit business. Any entries marked as ``False`` are ignored, as are
     company names that fail the internal ``_is_business`` heuristic.
-<<<<<<< HEAD
     ``plot_path`` optionally specifies where a bar chart of supportive and
     opposing company counts per AI sub-category should be saved. If
     ``matplotlib`` is unavailable the graph is skipped.
-=======
-    ``plot_path`` optionally specifies where a bar chart of supportive counts by
-    industry should be saved. If ``matplotlib`` is unavailable the graph is
-    skipped.
->>>>>>> 2d9b9791
     """
 
     from collections import Counter, defaultdict
@@ -615,15 +609,11 @@
 
     if plot_path is not None:
         try:
-<<<<<<< HEAD
             import math
-=======
->>>>>>> 2d9b9791
             import matplotlib.pyplot as plt  # type: ignore
         except Exception:  # pragma: no cover - matplotlib optional
             pass
         else:
-<<<<<<< HEAD
             subcats_sorted = sorted(subcat_data)
             support_counts = [subcat_data[c]["supportive"] for c in subcats_sorted]
             oppose_counts = [subcat_data[c]["total"] - subcat_data[c]["supportive"] for c in subcats_sorted]
@@ -659,19 +649,6 @@
             ax.set_xticklabels(subcats_sorted, rotation=45, ha="right")
             ax.set_xlabel("AI Sub-Category")
             ax.set_ylabel("Company Count")
-=======
-            inds = sorted(industry_data)
-            supp = [industry_data[i]["supportive"] for i in inds]
-            totals = [industry_data[i]["total"] for i in inds]
-            x = range(len(inds))
-            fig, ax = plt.subplots()
-            ax.bar(x, totals, label="Total", color="lightgray")
-            ax.bar(x, supp, label="Supportive", color="tab:blue")
-            ax.set_xticks(list(x))
-            ax.set_xticklabels(inds, rotation=45, ha="right")
-            ax.set_xlabel("Industry")
-            ax.set_ylabel("Count")
->>>>>>> 2d9b9791
             ax.legend()
             plt.tight_layout()
             p = Path(plot_path)
@@ -845,12 +822,8 @@
         subcats,
         just_list,
         biz_list,
-<<<<<<< HEAD
         plot_path=output_dir / "support_by_subcat.png",
-=======
-        plot_path=output_dir / "support_by_industry.png",
->>>>>>> 2d9b9791
-    )
+\    )
     print(report)
     print(f"Cached responses used: {cached_count}")
 
