--- conflicted
+++ resolved
@@ -126,15 +126,9 @@
 ``abstract.txt`` in the chosen output directory.
 
 If the optional ``matplotlib`` package is installed, a ``support_by_subcat.png``
-<<<<<<< HEAD
 image is also created showing the fraction of supportive companies for each AI
 sub-category. Bars include binomial proportion error bars and a label
 indicating the total number of companies (``N``).
-=======
-image is also created showing supportive and opposing company counts per
-sub-category. The bars include simple binomial error bars and are colored
-green/red for support and opposition respectively.
->>>>>>> 30561f54
 
 Example snippet:
 
