--- conflicted
+++ resolved
@@ -86,16 +86,11 @@
 each company. The script processes only a limited number of rows (default is 5)
 and issues a warning if the combined files contain more than 100 lines.
 The tool now fetches results in parallel using asynchronous API calls. You can
-<<<<<<< HEAD
 control the level of concurrency with the `--max-concurrency` flag (default is 5)
 and select the OpenAI model with `--model-name` (default is `gpt-4o`). Use
 `--quality-sample-size` to specify how many random rows should be inspected for
 data corruption and `--max-industries` to limit how many industries appear in
 the report.
-=======
-control the level of concurrency with the `--max-concurrency` flag (default is 10)
-and select the OpenAI model with `--model-name` (default is `gpt-4o`).
->>>>>>> c2e12d31
 
 ```bash
 python lookup_companies.py path/to/csv_directory \
