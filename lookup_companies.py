--- conflicted
+++ resolved
@@ -49,15 +49,10 @@
     if len(part.split()) > 4:
         return "Unknown"
 
-<<<<<<< HEAD
     if not part:
         return "Unknown"
 
     return _INDUSTRY_ALIASES.get(part.lower(), part)
-=======
-    return part or "Unknown"
->>>>>>> 1bf97a15
-
 
 def generate_final_report(companies: List[Company], stances: List[Optional[float]]) -> str:
     """Generate a more detailed summary of stance coverage per industry.
