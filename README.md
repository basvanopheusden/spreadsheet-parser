# Spreadsheet Parser

This repository provides a minimal Python utility for loading CSV files that describe organizations.
The goal is to convert each row of the spreadsheet into a structured dataclass for easy processing
and later analysis.

## Usage

1. Ensure you have Python 3.10 or newer installed.
2. Prepare a CSV file with a header containing the following columns:
   - Organization Name
   - Organization Name URL
   - Estimated Revenue Range
   - IPO Status
   - Operating Status
   - Acquisition Status
   - Company Type
   - Number of Employees
   - Full Description
   - Industries
   - Headquarters Location
   - Description
   - CB Rank (Company)
3. Import the reader function and parse your data:

```python
from parser import read_companies_from_csv

companies = read_companies_from_csv("companies.csv")
for company in companies:
    print(company.organization_name, company.ipo_status)
```

The `Company` dataclass defined in `parser.py` mirrors the columns listed above and
serves as a convenient container for the parsed information.

This setup can be extended to support more advanced analysis or integration with
other tools that require structured data.

## Optional Company Lookup Stub

The repository also contains a simple helper, `fetch_company_web_info`, in
`company_lookup.py`. It sends a prompt to OpenAI's API to retrieve a summary of a
company from the web. The helper expects an ``OPENAI_API_KEY`` environment
variable and, optionally, an ``OPENAI_MODEL`` variable to choose the model. If no
model is specified, it defaults to ``gpt-4o``.

<<<<<<< HEAD
You may provide just the company name or pass a `Company` object returned from
`read_companies_from_csv`. When a dataclass is supplied, all details from the CSV
are included in the prompt sent to the LLM so that it can give a more informed
summary.
=======
## Lookup Script

For convenience, the repository provides a small CLI script, `lookup_companies.py`,
which reads a CSV file and uses `fetch_company_web_info` to retrieve summaries for
each company. The script processes only a limited number of rows (default is 5)
and issues a warning if the CSV contains more than 100 lines.

```bash
python lookup_companies.py path/to/companies.csv --max-lines 5
```

This will print summaries for the first few companies in the spreadsheet.
>>>>>>> f7bb3d90
<|MERGE_RESOLUTION|>--- conflicted
+++ resolved
@@ -45,12 +45,10 @@
 variable and, optionally, an ``OPENAI_MODEL`` variable to choose the model. If no
 model is specified, it defaults to ``gpt-4o``.
 
-<<<<<<< HEAD
 You may provide just the company name or pass a `Company` object returned from
 `read_companies_from_csv`. When a dataclass is supplied, all details from the CSV
 are included in the prompt sent to the LLM so that it can give a more informed
 summary.
-=======
 ## Lookup Script
 
 For convenience, the repository provides a small CLI script, `lookup_companies.py`,
@@ -62,5 +60,4 @@
 python lookup_companies.py path/to/companies.csv --max-lines 5
 ```
 
-This will print summaries for the first few companies in the spreadsheet.
->>>>>>> f7bb3d90
+This will print summaries for the first few companies in the spreadsheet.